--- conflicted
+++ resolved
@@ -8589,6 +8589,7 @@
   } while (ChangeCompactOptions());
 }
 
+#ifndef NDEBUG // sync point is not included with DNDEBUG build
 TEST_F(DBTest, TransactionLogIteratorRace) {
   static const int LOG_ITERATOR_RACE_TEST_COUNT = 2;
   static const char* sync_points[LOG_ITERATOR_RACE_TEST_COUNT][4] = {
@@ -8643,6 +8644,7 @@
     } while (ChangeCompactOptions());
   }
 }
+#endif
 
 TEST_F(DBTest, TransactionLogIteratorStallAtLastRecord) {
   do {
@@ -8798,42 +8800,6 @@
     uint64_t size;
     ASSERT_OK(env->GetFileSize(fname, &size));
     ASSERT_GT(size, 0);
-
-    if (trunc) {
-      ASSERT_EQ(0, truncate(fname.c_str(), size * off));
-    } else {
-      InduceCorruption(fname, size * off, size * len);
-    }
-  }
-
-  // Overwrite data with 'a' from offset for length len
-  static void InduceCorruption(const std::string& filename, uint32_t offset,
-                               uint32_t len) {
-    ASSERT_GT(len, 0);
-
-    int fd = open(filename.c_str(), O_RDWR);
-
-    ASSERT_GT(fd, 0);
-    ASSERT_EQ(offset, lseek(fd, offset, SEEK_SET));
-
-    void* buf = alloca(len);
-    memset(buf, 'a', len);
-    ASSERT_EQ(len, write(fd, buf, len));
-
-    close(fd);
-  }
-<<<<<<< HEAD
-
-  // Corrupt the last WAL file from (filesize * off) for length (filesize * len)
-  static void CorruptWAL(DBTest* test, const double off, const double len,
-                         const bool trunc = false) {
-    rocksdb::VectorLogPtr wal_files;
-    ASSERT_OK(test->dbfull()->GetSortedWalFiles(wal_files));
-    ASSERT_EQ(wal_files.size(), 1);
-    const auto logfile_path =
-        test->dbname_ + "/" + wal_files.front()->PathName();
-    auto size = wal_files.front()->SizeFileBytes();
-
 #ifdef OS_WIN
     // Windows disk cache behaves differently. When we truncate
     // the original content is still in the cache due to the original
@@ -8842,15 +8808,29 @@
     // it to induce corruption at various tests.
     test->Close();
 #endif
-
     if (trunc) {
-      ASSERT_EQ(0, truncate(logfile_path.c_str(), size * off));
+      ASSERT_EQ(0, truncate(fname.c_str(), size * off));
     } else {
-      InduceCorruption(logfile_path, size * off, size * len);
-    }
-  }
-=======
->>>>>>> 4bed00a4
+      InduceCorruption(fname, size * off, size * len);
+    }
+  }
+
+  // Overwrite data with 'a' from offset for length len
+  static void InduceCorruption(const std::string& filename, uint32_t offset,
+                               uint32_t len) {
+    ASSERT_GT(len, 0);
+
+    int fd = open(filename.c_str(), O_RDWR);
+
+    ASSERT_GT(fd, 0);
+    ASSERT_EQ(offset, lseek(fd, offset, SEEK_SET));
+
+    void* buf = alloca(len);
+    memset(buf, 'a', len);
+    ASSERT_EQ(len, write(fd, buf, len));
+
+    close(fd);
+  }
 };
 
 // Test scope:
